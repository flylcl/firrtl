// See LICENSE for license details.

package firrtl.passes

import firrtl._
import firrtl.ir._
import firrtl.PrimOps._
import firrtl.traversals.Foreachers._
import firrtl.Utils._
<<<<<<< HEAD
import firrtl.constraint.IsKnown
import firrtl.annotations.{Target, TargetToken, CircuitTarget, ModuleTarget}
=======
import firrtl.annotations.{CircuitTarget, ModuleTarget, Target, TargetToken}
>>>>>>> 50ba95fe

object CheckWidths extends Pass {
  /** The maximum allowed width for any circuit element */
  val MaxWidth = 1000000
  val DshlMaxWidth = getUIntWidth(MaxWidth)
  class UninferredWidth (info: Info, target: String) extends PassException(
    s"""|$info : Uninferred width for target below.serialize}. (Did you forget to assign to it?)
        |$target""".stripMargin)
  class UninferredBound (info: Info, target: String, bound: String) extends PassException(
    s"""|$info : Uninferred $bound bound for target. (Did you forget to assign to it?)
        |$target""".stripMargin)
  class InvalidRange (info: Info, target: String) extends PassException(
    s"""|$info : Invalid range for target below. (Are the bounds valid?)
        |$target""".stripMargin)
  class WidthTooSmall(info: Info, mname: String, b: BigInt) extends PassException(
    s"$info : [target $mname]  Width too small for constant $b.")
  class WidthTooBig(info: Info, mname: String, b: BigInt) extends PassException(
    s"$info : [target $mname]  Width $b greater than max allowed width of $MaxWidth bits")
  class DshlTooBig(info: Info, mname: String) extends PassException(
    s"$info : [target $mname]  Width of dshl shift amount cannot be larger than $DshlMaxWidth bits.")
  class NegWidthException(info:Info, mname: String) extends PassException(
    s"$info: [target $mname] Width cannot be negative or zero.")
  class BitsWidthException(info: Info, mname: String, hi: BigInt, width: BigInt, exp: String) extends PassException(
    s"$info: [target $mname] High bit $hi in bits operator is larger than input width $width in $exp.")
  class HeadWidthException(info: Info, mname: String, n: BigInt, width: BigInt) extends PassException(
    s"$info: [target $mname] Parameter $n in head operator is larger than input width $width.")
  class TailWidthException(info: Info, mname: String, n: BigInt, width: BigInt) extends PassException(
    s"$info: [target $mname] Parameter $n in tail operator is larger than input width $width.")
  class AttachWidthsNotEqual(info: Info, mname: String, eName: String, source: String) extends PassException(
    s"$info: [target $mname] Attach source $source and expression $eName must have identical widths.")

  def run(c: Circuit): Circuit = {
    val errors = new Errors()

<<<<<<< HEAD
    def check_width_w(info: Info, target: Target, t: Type)(w: Width): Width = {
      (w, t) match {
        case (IntWidth(width), _) if width >= MaxWidth =>
=======
    def check_width_w(info: Info, target: Target)(w: Width): Unit = {
      w match {
        case IntWidth(width) if width >= MaxWidth =>
>>>>>>> 50ba95fe
          errors.append(new WidthTooBig(info, target.serialize, width))
        case (w: IntWidth, f: FixedType) if (w.width < 0 && w.width == f.width) =>
          errors append new NegWidthException(info, target.serialize)
        case (_: IntWidth, _) =>
        case _ =>
          errors append new UninferredWidth(info, target.prettyPrint("    "))
      }
    }

    def hasWidth(tpe: Type): Boolean = tpe match {
      case GroundType(IntWidth(w)) => true
      case GroundType(_) => false
      case _ => throwInternalError(s"hasWidth - $tpe")
    }

<<<<<<< HEAD
    def check_width_t(info: Info, target: Target)(t: Type): Type = {
      t match {
        case tt: BundleType => tt.fields.foreach(check_width_f(info, target))
        //Supports when l = u (if closed)
        case i@IntervalType(Closed(l), Closed(u), IntWidth(_)) if l <= u => i
        case i:IntervalType if i.range == Some(Nil) =>
          errors append new InvalidRange(info, target.prettyPrint("    "))
          i
        case i@IntervalType(KnownBound(l), KnownBound(u), IntWidth(p)) if l >= u =>
          errors append new InvalidRange(info, target.prettyPrint("    "))
          i
        case i@IntervalType(KnownBound(_), KnownBound(_), IntWidth(_)) => i
        case i@IntervalType(_: IsKnown, _, _) =>
          errors append new UninferredBound(info, target.prettyPrint("    "), "upper")
          i
        case i@IntervalType(_, _: IsKnown, _) =>
          errors append new UninferredBound(info, target.prettyPrint("    "), "lower")
          i
        case i@IntervalType(_, _, _) =>
          errors append new UninferredBound(info, target.prettyPrint("    "), "lower")
          errors append new UninferredBound(info, target.prettyPrint("    "), "upper")
          i
        case other => other
      }
      t map check_width_w(info, target, t)
=======
    def check_width_t(info: Info, target: Target)(t: Type): Unit = {
      t match {
        case tt: BundleType => tt.fields.foreach(check_width_f(info, target))
        case tt => tt foreach check_width_t(info, target)
      }
      t foreach check_width_w(info, target)
>>>>>>> 50ba95fe
    }

    def check_width_f(info: Info, target: Target)(f: Field): Unit =
      check_width_t(info, target.modify(tokens = target.tokens :+ TargetToken.Field(f.name)))(f.tpe)

    def check_width_e(info: Info, target: Target)(e: Expression): Unit = {
      e match {
        case e: UIntLiteral => e.width match {
          case w: IntWidth if math.max(1, e.value.bitLength) > w.width =>
            errors append new WidthTooSmall(info, target.serialize, e.value)
          case _ =>
        }
        case e: SIntLiteral => e.width match {
          case w: IntWidth if e.value.bitLength + 1 > w.width =>
            errors append new WidthTooSmall(info, target.serialize, e.value)
          case _ =>
        }
        case DoPrim(Bits, Seq(a), Seq(hi, lo), _) if (hasWidth(a.tpe) && bitWidth(a.tpe) <= hi) =>
          errors append new BitsWidthException(info, target.serialize, hi, bitWidth(a.tpe), e.serialize)
        case DoPrim(Head, Seq(a), Seq(n), _) if (hasWidth(a.tpe) && bitWidth(a.tpe) < n) =>
          errors append new HeadWidthException(info, target.serialize, n, bitWidth(a.tpe))
        case DoPrim(Tail, Seq(a), Seq(n), _) if (hasWidth(a.tpe) && bitWidth(a.tpe) <= n) =>
          errors append new TailWidthException(info, target.serialize, n, bitWidth(a.tpe))
        case DoPrim(Dshl, Seq(a, b), _, _) if (hasWidth(a.tpe) && bitWidth(b.tpe) >= DshlMaxWidth) =>
          errors append new DshlTooBig(info, target.serialize)
        case _ =>
      }
<<<<<<< HEAD
      e map check_width_e(info, target)
=======
      //e map check_width_t(info, mname) map check_width_e(info, mname)
      e foreach check_width_e(info, target)
>>>>>>> 50ba95fe
    }


    def check_width_s(minfo: Info, target: ModuleTarget)(s: Statement): Unit = {
      val info = get_info(s) match { case NoInfo => minfo case x => x }
      val subRef = s match { case sx: HasName => target.ref(sx.name) case _ => target }
      s foreach check_width_e(info, target)
      s foreach check_width_s(info, target)
      s foreach check_width_t(info, subRef)
      s match {
        case Attach(infox, exprs) =>
          exprs.tail.foreach ( e =>
            if (bitWidth(e.tpe) != bitWidth(exprs.head.tpe))
              errors.append(new AttachWidthsNotEqual(infox, target.serialize, e.serialize, exprs.head.serialize))
          )
        case sx: DefRegister =>
          sx.reset.tpe match {
            case UIntType(IntWidth(w)) if w == 1 =>
            case _ => errors.append(new CheckTypes.IllegalResetType(info, target.serialize, sx.name))
          }
        case _ =>
      }
    }

    def check_width_p(minfo: Info, target: ModuleTarget)(p: Port): Unit = check_width_t(p.info, target)(p.tpe)

    def check_width_m(circuit: CircuitTarget)(m: DefModule) {
      m foreach check_width_p(m.info, circuit.module(m.name))
      m foreach check_width_s(m.info, circuit.module(m.name))
    }

    c.modules foreach check_width_m(CircuitTarget(c.main))
    errors.trigger()
    c
  }
}<|MERGE_RESOLUTION|>--- conflicted
+++ resolved
@@ -7,12 +7,8 @@
 import firrtl.PrimOps._
 import firrtl.traversals.Foreachers._
 import firrtl.Utils._
-<<<<<<< HEAD
 import firrtl.constraint.IsKnown
-import firrtl.annotations.{Target, TargetToken, CircuitTarget, ModuleTarget}
-=======
 import firrtl.annotations.{CircuitTarget, ModuleTarget, Target, TargetToken}
->>>>>>> 50ba95fe
 
 object CheckWidths extends Pass {
   /** The maximum allowed width for any circuit element */
@@ -47,15 +43,9 @@
   def run(c: Circuit): Circuit = {
     val errors = new Errors()
 
-<<<<<<< HEAD
-    def check_width_w(info: Info, target: Target, t: Type)(w: Width): Width = {
+    def check_width_w(info: Info, target: Target, t: Type)(w: Width): Unit = {
       (w, t) match {
         case (IntWidth(width), _) if width >= MaxWidth =>
-=======
-    def check_width_w(info: Info, target: Target)(w: Width): Unit = {
-      w match {
-        case IntWidth(width) if width >= MaxWidth =>
->>>>>>> 50ba95fe
           errors.append(new WidthTooBig(info, target.serialize, width))
         case (w: IntWidth, f: FixedType) if (w.width < 0 && w.width == f.width) =>
           errors append new NegWidthException(info, target.serialize)
@@ -71,8 +61,7 @@
       case _ => throwInternalError(s"hasWidth - $tpe")
     }
 
-<<<<<<< HEAD
-    def check_width_t(info: Info, target: Target)(t: Type): Type = {
+    def check_width_t(info: Info, target: Target)(t: Type): Unit = {
       t match {
         case tt: BundleType => tt.fields.foreach(check_width_f(info, target))
         //Supports when l = u (if closed)
@@ -96,15 +85,7 @@
           i
         case other => other
       }
-      t map check_width_w(info, target, t)
-=======
-    def check_width_t(info: Info, target: Target)(t: Type): Unit = {
-      t match {
-        case tt: BundleType => tt.fields.foreach(check_width_f(info, target))
-        case tt => tt foreach check_width_t(info, target)
-      }
-      t foreach check_width_w(info, target)
->>>>>>> 50ba95fe
+      t foreach check_width_w(info, target, t)
     }
 
     def check_width_f(info: Info, target: Target)(f: Field): Unit =
@@ -132,12 +113,7 @@
           errors append new DshlTooBig(info, target.serialize)
         case _ =>
       }
-<<<<<<< HEAD
-      e map check_width_e(info, target)
-=======
-      //e map check_width_t(info, mname) map check_width_e(info, mname)
       e foreach check_width_e(info, target)
->>>>>>> 50ba95fe
     }
 
 

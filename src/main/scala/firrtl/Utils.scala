--- conflicted
+++ resolved
@@ -260,15 +260,9 @@
     case ex => ex.tpe match {
       case (_: GroundType) => Seq(ex)
       case (t: BundleType) => (t.fields foldLeft Seq[Expression](ex))((exps, f) =>
-<<<<<<< HEAD
-        exps ++ expandRef(WSubField(ex, f.name, f.tpe,times(gender(ex), f.flip))))
+        exps ++ expandRef(WSubField(ex, f.name, f.tpe,times(flow(ex), f.flip))))
       case (t: VectorType) => (0 until t.size foldLeft Seq[Expression](ex))((exps, i) =>
-        exps ++ expandRef(WSubIndex(ex, i, t.tpe,gender(ex))))
-=======
-        exps ++ create_exps(WSubField(ex, f.name, f.tpe,times(flow(ex), f.flip))))
-      case (t: VectorType) => (0 until t.size foldLeft Seq[Expression](ex))((exps, i) =>
-        exps ++ create_exps(WSubIndex(ex, i, t.tpe,flow(ex))))
->>>>>>> 5e9b2861
+        exps ++ expandRef(WSubIndex(ex, i, t.tpe,flow(ex))))
     }
   }
   def toTarget(main: String, module: String)(expression: Expression): ReferenceTarget = {

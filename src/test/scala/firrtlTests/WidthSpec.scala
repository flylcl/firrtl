// See LICENSE for license details.

package firrtlTests

import java.io._
import org.scalatest._
import org.scalatest.prop._
import firrtl._
import firrtl.ir.Circuit
import firrtl.passes._
import firrtl.Parser.IgnoreInfo

class WidthSpec extends FirrtlFlatSpec {
  private def executeTest(input: String, expected: Seq[String], passes: Seq[Pass]) = {
    val c = passes.foldLeft(Parser.parse(input.split("\n").toIterator)) {
      (c: Circuit, p: Pass) => p.run(c)
    }
    val lines = c.serialize.split("\n") map normalized

    expected foreach { e =>
      lines should contain(e)
    }
  }

  case class LiteralWidthCheck(lit: BigInt, uIntWidth: Option[BigInt], sIntWidth: BigInt)
  val litChecks = Seq(
    LiteralWidthCheck(-4, None, 3),
    LiteralWidthCheck(-3, None, 3),
    LiteralWidthCheck(-2, None, 2),
    LiteralWidthCheck(-1, None, 1),
    LiteralWidthCheck(0, Some(1), 1), // TODO https://github.com/freechipsproject/firrtl/pull/530
    LiteralWidthCheck(1, Some(1), 2),
    LiteralWidthCheck(2, Some(2), 3),
    LiteralWidthCheck(3, Some(2), 3),
    LiteralWidthCheck(4, Some(3), 4)
  )
  for (LiteralWidthCheck(lit, uwo, sw) <- litChecks) {
    import firrtl.ir.{UIntLiteral, SIntLiteral, IntWidth}
    s"$lit" should s"have signed width $sw" in {
      SIntLiteral(lit).width should equal (IntWidth(sw))
    }
    uwo.foreach { uw =>
      it should s"have unsigned width $uw" in {
        UIntLiteral(lit).width should equal (IntWidth(uw))
      }
    }
  }

  "Dshl by 20 bits" should "result in an error" in {
    val passes = Seq(
      ToWorkingIR,
      CheckHighForm,
      ResolveKinds,
      InferTypes,
      CheckTypes,
<<<<<<< HEAD
      new InferWidths(),
=======
      ResolveGenders,
      InferWidths,
>>>>>>> b90589f5
      CheckWidths)
    val input =
      """circuit Unit :
        |  module Unit :
        |    input x: UInt<3>
        |    input y: UInt<32>
        |    output z: UInt
        |    z <= dshl(x, y)""".stripMargin
    // Throws both DshlTooBig and WidthTooBig
    // TODO check message
    intercept[PassExceptions] {
      executeTest(input, Nil, passes)
    }
  }
  "Width >= MaxWidth" should "result in an error" in {
    val passes = Seq(
      ToWorkingIR,
      CheckHighForm,
      ResolveKinds,
      InferTypes,
      CheckTypes,
<<<<<<< HEAD
      new InferWidths(),
=======
      ResolveGenders,
      InferWidths,
>>>>>>> b90589f5
      CheckWidths)
    val input =
     s"""circuit Unit :
        |  module Unit :
        |    input x: UInt<${CheckWidths.MaxWidth}>
      """.stripMargin
    intercept[CheckWidths.WidthTooBig] {
      executeTest(input, Nil, passes)
    }
  }
  "Circular reg depending on reg + 1" should "error" in {
    val passes = Seq(
      ToWorkingIR,
      CheckHighForm,
      ResolveKinds,
      InferTypes,
      CheckTypes,
<<<<<<< HEAD
      new InferWidths(),
=======
      ResolveGenders,
      InferWidths,
>>>>>>> b90589f5
      CheckWidths)
    val input =
      """circuit Unit :
        |  module Unit :
        |    input clock: Clock
        |    input reset: UInt<1>
        |    reg r : UInt, clock with :
        |      reset => (reset, UInt(3))
        |    node T_7 = add(r, r)
        |    r <= T_7
        |""".stripMargin
    intercept[CheckWidths.UninferredWidth] {
      executeTest(input, Nil, passes)
    }
  }

  "Add of UInt<2> and SInt<2>" should "error" in {
    val passes = Seq(
      ToWorkingIR,
      CheckHighForm,
      ResolveKinds,
      InferTypes,
      CheckTypes,
<<<<<<< HEAD
      new InferWidths())
=======
      ResolveGenders,
      InferWidths)
>>>>>>> b90589f5
    val input =
      """circuit Unit :
        |  module Unit :
        |    input x: UInt<2>
        |    input y: SInt<2>
        |    output z: SInt
        |    z <= add(x, y)""".stripMargin
    val check = Seq( "output z : SInt<4>")
    intercept[PassExceptions] {
      executeTest(input, check, passes)
    }
  }

  "SInt<2> - UInt<3>" should "error" in {
    val passes = Seq(
      ToWorkingIR,
      CheckHighForm,
      ResolveKinds,
      InferTypes,
      CheckTypes,
<<<<<<< HEAD
      new InferWidths())
=======
      ResolveGenders,
      InferWidths)
>>>>>>> b90589f5
    val input =
      """circuit Unit :
        |  module Unit :
        |    input x: UInt<3>
        |    input y: SInt<2>
        |    output z: SInt
        |    z <= sub(y, x)""".stripMargin
    val check = Seq( "output z : SInt<5>")
    intercept[PassExceptions] {
      executeTest(input, check, passes)
    }
  }

  behavior of "CheckWidths.UniferredWidth"

  it should "provide a good error message with a full target if a user forgets an assign" in {
    val passes = Seq(
      ToWorkingIR,
      ResolveKinds,
      InferTypes,
      CheckTypes,
      ResolveGenders,
      InferWidths,
      CheckWidths)
    val input =
      """|circuit Foo :
         |  module Foo :
         |    input clock : Clock
         |    inst bar of Bar
         |  module Bar :
         |    wire a: { b : UInt<1>, c : { d : UInt<1>, e : UInt } }
         |""".stripMargin
    val msg = intercept[CheckWidths.UninferredWidth] { executeTest(input, Nil, passes) }
      .getMessage should include ("""|    circuit Foo:
                                     |    └── module Bar:
                                     |        └── a.c.e""".stripMargin)
  }
}<|MERGE_RESOLUTION|>--- conflicted
+++ resolved
@@ -53,12 +53,8 @@
       ResolveKinds,
       InferTypes,
       CheckTypes,
-<<<<<<< HEAD
+      ResolveGenders,
       new InferWidths(),
-=======
-      ResolveGenders,
-      InferWidths,
->>>>>>> b90589f5
       CheckWidths)
     val input =
       """circuit Unit :
@@ -80,12 +76,8 @@
       ResolveKinds,
       InferTypes,
       CheckTypes,
-<<<<<<< HEAD
+      ResolveGenders,
       new InferWidths(),
-=======
-      ResolveGenders,
-      InferWidths,
->>>>>>> b90589f5
       CheckWidths)
     val input =
      s"""circuit Unit :
@@ -103,12 +95,8 @@
       ResolveKinds,
       InferTypes,
       CheckTypes,
-<<<<<<< HEAD
+      ResolveGenders,
       new InferWidths(),
-=======
-      ResolveGenders,
-      InferWidths,
->>>>>>> b90589f5
       CheckWidths)
     val input =
       """circuit Unit :
@@ -132,12 +120,8 @@
       ResolveKinds,
       InferTypes,
       CheckTypes,
-<<<<<<< HEAD
+      ResolveGenders,
       new InferWidths())
-=======
-      ResolveGenders,
-      InferWidths)
->>>>>>> b90589f5
     val input =
       """circuit Unit :
         |  module Unit :
@@ -158,12 +142,8 @@
       ResolveKinds,
       InferTypes,
       CheckTypes,
-<<<<<<< HEAD
+      ResolveGenders,
       new InferWidths())
-=======
-      ResolveGenders,
-      InferWidths)
->>>>>>> b90589f5
     val input =
       """circuit Unit :
         |  module Unit :
@@ -186,7 +166,7 @@
       InferTypes,
       CheckTypes,
       ResolveGenders,
-      InferWidths,
+      new InferWidths(),
       CheckWidths)
     val input =
       """|circuit Foo :

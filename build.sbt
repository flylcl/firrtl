// See LICENSE for license details.

enablePlugins(SiteScaladocPlugin)

def javacOptionsVersion(scalaVersion: String): Seq[String] = {
  Seq() ++ {
    // Scala 2.12 requires Java 8, but we continue to generate
    //  Java 7 compatible code until we need Java 8 features
    //  for compatibility with old clients.
    CrossVersion.partialVersion(scalaVersion) match {
      case Some((2, scalaMajor: Long)) if scalaMajor < 12 =>
        Seq("-source", "1.7", "-target", "1.7")
      case _ =>
        Seq("-source", "1.8", "-target", "1.8")
    }
  }
}


lazy val commonSettings = Seq(
  organization := "edu.berkeley.cs",
  name := "firrtl",
<<<<<<< HEAD
  version := "1.4.0-RC1",
  scalaVersion := "2.12.11",
  crossScalaVersions := Seq("2.12.11", "2.11.12"),
=======
  version := "1.4-SNAPSHOT",
  scalaVersion := "2.12.12",
  crossScalaVersions := Seq("2.13.2", "2.12.12", "2.11.12"),
>>>>>>> ce5ffc26
  addCompilerPlugin(scalafixSemanticdb),
  scalacOptions := Seq(
    "-deprecation",
    "-unchecked",
    "-language:reflectiveCalls",
    "-language:existentials",
    "-language:implicitConversions",
    "-Yrangepos",          // required by SemanticDB compiler plugin
  ),
  javacOptions ++= javacOptionsVersion(scalaVersion.value),
  libraryDependencies ++= Seq(
    "org.scala-lang" % "scala-reflect" % scalaVersion.value,
    "org.scalatest" %% "scalatest" % "3.2.0" % "test",
    "org.scalatestplus" %% "scalacheck-1-14" % "3.1.3.0" % "test",
    "com.github.scopt" %% "scopt" % "3.7.1",
    "net.jcazevedo" %% "moultingyaml" % "0.4.2",
    "org.json4s" %% "json4s-native" % "3.6.9",
    "org.apache.commons" % "commons-text" % "1.8"
  ),
  // starting with scala 2.13 the parallel collections are separate from the standard library
  libraryDependencies ++= {
    CrossVersion.partialVersion(scalaVersion.value) match {
      case Some((2, major)) if major <= 12 => Seq()
      case _ => Seq("org.scala-lang.modules" %% "scala-parallel-collections" % "0.2.0")
    }
  },
  resolvers ++= Seq(
    Resolver.sonatypeRepo("snapshots"),
    Resolver.sonatypeRepo("releases")
  )
)

lazy val protobufSettings = Seq(
  sourceDirectory in ProtobufConfig := baseDirectory.value / "src" / "main" / "proto",
  protobufRunProtoc in ProtobufConfig := (args =>
    com.github.os72.protocjar.Protoc.runProtoc("-v351" +: args.toArray)
  )
)

lazy val assemblySettings = Seq(
  assemblyJarName in assembly := "firrtl.jar",
  test in assembly := {},
  assemblyOutputPath in assembly := file("./utils/bin/firrtl.jar")
)


lazy val testAssemblySettings = Seq(
  test in (Test, assembly) := {}, // Ditto above
  assemblyMergeStrategy in (Test, assembly) := {
    case PathList("firrtlTests", xs @ _*) => MergeStrategy.discard
    case x =>
      val oldStrategy = (assemblyMergeStrategy in (Test, assembly)).value
      oldStrategy(x)
  },
  assemblyJarName in (Test, assembly) := s"firrtl-test.jar",
  assemblyOutputPath in (Test, assembly) := file("./utils/bin/" + (Test / assembly / assemblyJarName).value)
)

lazy val antlrSettings = Seq(
  antlr4GenVisitor in Antlr4 := true,
  antlr4GenListener in Antlr4 := false,
  antlr4PackageName in Antlr4 := Option("firrtl.antlr"),
  antlr4Version in Antlr4 := "4.7.1",
  javaSource in Antlr4 := (sourceManaged in Compile).value
)

lazy val publishSettings = Seq(
  publishMavenStyle := true,
  publishArtifact in Test := false,
  pomIncludeRepository := { x => false },
  // Don't add 'scm' elements if we have a git.remoteRepo definition,
  //  but since we don't (with the removal of ghpages), add them in below.
  pomExtra := <url>http://chisel.eecs.berkeley.edu/</url>
    <licenses>
      <license>
        <name>BSD-style</name>
        <url>http://www.opensource.org/licenses/bsd-license.php</url>
        <distribution>repo</distribution>
      </license>
    </licenses>
    <scm>
      <url>https://github.com/freechipsproject/firrtl.git</url>
      <connection>scm:git:github.com/freechipsproject/firrtl.git</connection>
    </scm>
    <developers>
      <developer>
        <id>jackbackrack</id>
        <name>Jonathan Bachrach</name>
        <url>http://www.eecs.berkeley.edu/~jrb/</url>
      </developer>
    </developers>,
  publishTo := {
    val v = version.value
    val nexus = "https://oss.sonatype.org/"
    if (v.trim.endsWith("SNAPSHOT")) {
      Some("snapshots" at nexus + "content/repositories/snapshots")
    } else {
      Some("releases" at nexus + "service/local/staging/deploy/maven2")
    }
  }
)


def scalacDocOptionsVersion(scalaVersion: String): Seq[String] = {
  Seq() ++ {
    // If we're building with Scala > 2.11, enable the compile option
    //  to flag warnings as errors. This must be disabled for 2.11 since
    //  references to the Java class library from Java 9 on generate warnings.
    //  https://github.com/scala/bug/issues/10675
    CrossVersion.partialVersion(scalaVersion) match {
      case Some((2, scalaMajor: Long)) if scalaMajor < 12 => Seq()
      case _ => Seq("-Xfatal-warnings")
    }
  }
}
lazy val docSettings = Seq(
  doc in Compile := (doc in ScalaUnidoc).value,
  autoAPIMappings := true,
  scalacOptions in Compile in doc ++= Seq(
    "-feature",
    "-diagrams",
    "-diagrams-max-classes", "25",
    "-doc-version", version.value,
    "-doc-title", name.value,
    "-doc-root-content", baseDirectory.value+"/root-doc.txt",
    "-sourcepath", (baseDirectory in ThisBuild).value.toString,
    "-doc-source-url",
    {
      val branch =
        if (version.value.endsWith("-SNAPSHOT")) {
          "master"
        } else {
          s"v${version.value}"
        }
      s"https://github.com/freechipsproject/firrtl/tree/$branch€{FILE_PATH}.scala"
    }
  ) ++ scalacDocOptionsVersion(scalaVersion.value)
)

lazy val firrtl = (project in file("."))
  .enablePlugins(ProtobufPlugin)
  .enablePlugins(ScalaUnidocPlugin)
  .enablePlugins(Antlr4Plugin)
  .settings(
    fork := true,
    Test / testForkedParallel := true
  )
  .settings(commonSettings)
  .settings(protobufSettings)
  .settings(antlrSettings)
  .settings(assemblySettings)
  .settings(inConfig(Test)(baseAssemblySettings))
  .settings(testAssemblySettings)
  .settings(publishSettings)
  .settings(docSettings)
  .enablePlugins(BuildInfoPlugin)
  .settings(
    buildInfoPackage := name.value,
    buildInfoUsePackageAsPath := true,
    buildInfoKeys := Seq[BuildInfoKey](buildInfoPackage, version, scalaVersion, sbtVersion)
  )

lazy val benchmark = (project in file("benchmark"))
  .dependsOn(firrtl)
  .settings(
    assemblyJarName in assembly := "firrtl-benchmark.jar",
    test in assembly := {},
    assemblyOutputPath in assembly := file("./utils/bin/firrtl-benchmark.jar")
  )

val JQF_VERSION = "1.5"

lazy val jqf = (project in file("jqf"))
  .settings(
    libraryDependencies ++= Seq(
      "edu.berkeley.cs.jqf" % "jqf-fuzz" % JQF_VERSION,
      "edu.berkeley.cs.jqf" % "jqf-instrument" % JQF_VERSION,
      "com.github.scopt" %% "scopt" % "3.7.1",
    )
  )


lazy val jqfFuzz = sbt.inputKey[Unit]("input task that runs the firrtl.jqf.JQFFuzz main method")
lazy val jqfRepro = sbt.inputKey[Unit]("input task that runs the firrtl.jqf.JQFRepro main method")

lazy val testClassAndMethodParser = {
  import sbt.complete.DefaultParsers._
  val spaces = SpaceClass.+.string
  val testClassName = token(Space) ~> token(charClass(c => isScalaIDChar(c) || (c == '.')).+.string, "<test class name>")
  val testMethod = spaces ~> token(charClass(isScalaIDChar).+.string, "<test method name>")
  val rest = spaces.? ~> token(any.*.string, "<other args>")
  (testClassName ~ testMethod ~ rest).map {
    case ((a, b), c) => (a, b, c)
  }
}

lazy val fuzzer = (project in file("fuzzer"))
  .dependsOn(firrtl)
  .settings(
    libraryDependencies ++= Seq(
      "com.pholser" % "junit-quickcheck-core" % "0.8",
      "com.pholser" % "junit-quickcheck-generators" % "0.8",
      "edu.berkeley.cs.jqf" % "jqf-fuzz" % JQF_VERSION,
      "org.scalacheck" %% "scalacheck" % "1.14.3" % Test
    ),

    jqfFuzz := (Def.inputTaskDyn {
      val (testClassName, testMethod, otherArgs) = testClassAndMethodParser.parsed
      val outputDir = target.in(Compile).value / "JQF" / testClassName / testMethod
      val classpath = (Compile / fullClasspathAsJars).toTask.value.files.mkString(":")
      (jqf/runMain).in(Compile).toTask(
        s" firrtl.jqf.JQFFuzz " +
        s"--testClassName $testClassName " +
        s"--testMethod $testMethod " +
        s"--classpath $classpath " +
        s"--outputDirectory $outputDir " +
        otherArgs)
    }).evaluated,

    jqfRepro := (Def.inputTaskDyn {
      val (testClassName, testMethod, otherArgs) = testClassAndMethodParser.parsed
      val classpath = (Compile / fullClasspathAsJars).toTask.value.files.mkString(":")
      (jqf/runMain).in(Compile).toTask(
        s" firrtl.jqf.JQFRepro " +
        s"--testClassName $testClassName " +
        s"--testMethod $testMethod " +
        s"--classpath $classpath " +
        otherArgs)
    }).evaluated,
  )<|MERGE_RESOLUTION|>--- conflicted
+++ resolved
@@ -20,15 +20,9 @@
 lazy val commonSettings = Seq(
   organization := "edu.berkeley.cs",
   name := "firrtl",
-<<<<<<< HEAD
   version := "1.4.0-RC1",
-  scalaVersion := "2.12.11",
-  crossScalaVersions := Seq("2.12.11", "2.11.12"),
-=======
-  version := "1.4-SNAPSHOT",
   scalaVersion := "2.12.12",
   crossScalaVersions := Seq("2.13.2", "2.12.12", "2.11.12"),
->>>>>>> ce5ffc26
   addCompilerPlugin(scalafixSemanticdb),
   scalacOptions := Seq(
     "-deprecation",
